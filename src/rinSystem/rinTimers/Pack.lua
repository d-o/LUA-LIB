-------------------------------------------------------------------------------
-- Offer functions for timers that are compatible with the app framework
-- @module rinSystem.rinTimers
-- @author Pauli
-- @copyright 2014 Rinstrum Pty Ltd
-------------------------------------------------------------------------------

local socket = require "socket"

local unpack = unpack
local floor = math.floor
local max = math.max

local _M = {}
local timers = {}

-------------------------------------------------------------------------------
-- Return monotonically increasing time.
-- @return a monotonic seconds based counter
local monotonictime = socket.gettime

-- Attempt to automatically detect if we're running on a posix based system
-- and if we are, we ditch socket.gettime() and use posix.clock_gettime.
-- The latter is preferable because it is guaranteed monotonic and not impacted
-- by system clock changes.  The socket.gettime() call returns a value that
-- is suspiciously like that returned by time(2).  The time(2) call is coarse
-- and not guaranteed to be monotonic.
if pcall(function() require "posix" end) then
	local clock_gettime = posix.clock_gettime
    monotonictime = function ()
	    local s, n = clock_gettime("monotonic")
	    return s + n * 0.000000001
    end
end


-------------------------------------------------------------------------------
-- Put an event into the timer table.
-- @return The event
local function push(event)
<<<<<<< HEAD
	table.insert(timers, event)
    if #timers > 1 then
        table.sort(timers,function(e1,e2) return(e1.when < e2.when) end)
    end    
=======
	local when = event.when
    local n = #timers + 1
    local p = floor(0.5 * n)

    timers[n] = event
    while n > 1 and timers[p].when > when do
    	timers[p], timers[n] = timers[n], timers[p]
        n, p = p, floor(0.5 * p)
    end
>>>>>>> 57830033
    return event
end

-------------------------------------------------------------------------------
-- Grab the next event from the timer table.
-- @return The next event
local function pop()
   return(table.remove(timers,1))	
end

-------------------------------------------------------------------------------
-- Add a timer to the timer list
-- @param time Time until the timer will go off (milliseconds)
-- @param delay Initial delay for timer
-- @param callback Function to run when timer is complete
-- @param ... Function variables
-- @return Timer key which should be considered a read only object
function _M.addTimer(time, delay, callback, ...)
	if callback == nil then
    	return nil
    end
    local evt = {
    	when = monotonictime() + max(0, delay),
    	rept = time,
        cb   = callback,
        args = {...}
    }
    return push(evt)
end

-------------------------------------------------------------------------------
-- Add an event to the timer list
-- @param callback Function to run when timer is complete
-- @param ... Function variables
-- @return Timer key which should be considered a read only object
local lastEventTimer = nil
function _M.addEvent(callback, ...)
	-- We schedule the first such event timer now and any future ones
    -- a hundred microseconds in the future to preserve order of execution.
	local delay = 0
	if lastEventTimer ~= nil then
    	delay = max(0, _M.delayUntilTimer(lastEventTimer) + .0001)
    end
	lastEventTimer = _M.addTimer(0, delay, callback, ...)
    return lastEventTimer
end

-------------------------------------------------------------------------------
-- Remove a timer from the timer list
-- @param key Key for a timer
function _M.removeTimer(key)
	if key ~= nil then
		key.cb = nil
    	key.args = nil
    	key.rept = nil
    end
end

-------------------------------------------------------------------------------
-- Get the time until the next timer expires
-- @return Delay in seconds
function _M.delayUntilNext()
	if timers[1] ~= nil then
    	return max(0, timers[1].when - monotonictime())
    end
	return nil
end

-------------------------------------------------------------------------------
-- Get the time until the specified timer expires
-- @return Delay in seconds
function _M.delayUntilTimer(event)
	return event.when - monotonictime()
end

-------------------------------------------------------------------------------
-- Attempt to run any timers that have expired.
function _M.processTimeouts()
	local now = monotonictime()
    while timers[1] ~= nil and timers[1].when <= now do
    	local event = pop()
        -- callback
        if event and event.cb then
        	event.cb(unpack(event.args))
            -- reschedule
            if event.rept and event.rept > 0 then
        	    event.when = monotonictime() + event.rept
        	    push(event)
            end
        end
    end
end

function _M.shareTimers()
     return(timers)
end


return _M<|MERGE_RESOLUTION|>--- conflicted
+++ resolved
@@ -33,17 +33,10 @@
     end
 end
 
-
 -------------------------------------------------------------------------------
 -- Put an event into the timer table.
 -- @return The event
 local function push(event)
-<<<<<<< HEAD
-	table.insert(timers, event)
-    if #timers > 1 then
-        table.sort(timers,function(e1,e2) return(e1.when < e2.when) end)
-    end    
-=======
 	local when = event.when
     local n = #timers + 1
     local p = floor(0.5 * n)
@@ -53,7 +46,6 @@
     	timers[p], timers[n] = timers[n], timers[p]
         n, p = p, floor(0.5 * p)
     end
->>>>>>> 57830033
     return event
 end
 
@@ -61,7 +53,29 @@
 -- Grab the next event from the timer table.
 -- @return The next event
 local function pop()
-   return(table.remove(timers,1))	
+	local s = #timers
+    if s == 0 then return nil end
+    local event = timers[1]
+
+    timers[1] = timers[s]
+    timers[s] = nil
+    s = s - 1
+	if s > 0 then
+        local when = timers[1].when
+
+	    local n, p = 1, 2
+        if s > p and timers[p].when > timers[p+1].when then
+    	    p = p + 1
+        end
+        while s >= p and timers[p].when < when do
+    	    timers[p], timers[n] = timers[n], timers[p]
+            n, p = p, 2 * p
+            if s > p and timers[p].when > timers[p+1].when then
+        	    p = p + 1
+            end
+        end
+    end
+    return event
 end
 
 -------------------------------------------------------------------------------
@@ -147,9 +161,4 @@
     end
 end
 
-function _M.shareTimers()
-     return(timers)
-end
-
-
 return _M